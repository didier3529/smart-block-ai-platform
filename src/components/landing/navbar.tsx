--- conflicted
+++ resolved
@@ -3,11 +3,7 @@
 import { useState, useEffect, useCallback, useRef } from "react"
 import Link from "next/link"
 import { useRouter } from "next/navigation"
-<<<<<<< HEAD
 import { Menu, X, ChevronDown, Zap, TrendingUp, Code, ImageIcon, Layers, Brain } from "lucide-react"
-=======
-import { Menu, X, ChevronDown } from "lucide-react"
->>>>>>> efee6ea0
 import { Button } from "@/components/ui/button"
 import { Logo } from "@/components/ui/logo"
 import { useAuth } from "@/lib/providers/auth-provider"
@@ -19,20 +15,11 @@
   const [isOpen, setIsOpen] = useState(false)
   const [isScrolled, setIsScrolled] = useState(false)
   const [isLoading, setIsLoading] = useState(false)
-<<<<<<< HEAD
+  
+  // Full page menu states
   const [featuresMenuOpen, setFeaturesMenuOpen] = useState(false)
   const [aboutMenuOpen, setAboutMenuOpen] = useState(false)
-=======
   
-  // State for dropdowns
-  const [featuresOpen, setFeaturesOpen] = useState(false)
-  const [aboutOpen, setAboutOpen] = useState(false)
-  
-  // Refs for dropdown menus
-  const featuresRef = useRef<HTMLDivElement>(null)
-  const aboutRef = useRef<HTMLDivElement>(null)
-  
->>>>>>> efee6ea0
   const router = useRouter()
   const { connectWallet, isAuthenticated } = useAuth()
 
@@ -42,21 +29,6 @@
     }
     window.addEventListener("scroll", handleScroll, { passive: true })
     return () => window.removeEventListener("scroll", handleScroll)
-  }, [])
-  
-  // Close dropdowns when clicking outside
-  useEffect(() => {
-    const handleClickOutside = (event: MouseEvent) => {
-      if (featuresRef.current && !featuresRef.current.contains(event.target as Node)) {
-        setFeaturesOpen(false)
-      }
-      if (aboutRef.current && !aboutRef.current.contains(event.target as Node)) {
-        setAboutOpen(false)
-      }
-    }
-    
-    document.addEventListener('mousedown', handleClickOutside)
-    return () => document.removeEventListener('mousedown', handleClickOutside)
   }, [])
 
   const handleConnectWallet = useCallback(async () => {
@@ -76,7 +48,6 @@
     }
   }, [connectWallet, router, toast])
 
-<<<<<<< HEAD
   // Close any open menus when mobile menu is toggled
   useEffect(() => {
     if (isOpen) {
@@ -109,6 +80,22 @@
   const closeAboutMenu = () => {
     setAboutMenuOpen(false)
   }
+
+  // Features dropdown items
+  const featuresItems = [
+    { label: "Real-time Analytics", href: "#analytics" },
+    { label: "Smart Contracts Audit", href: "#audit" },
+    { label: "AI Predictions", href: "#predictions" },
+    { label: "Market Insights", href: "#insights" },
+  ]
+  
+  // About dropdown items
+  const aboutItems = [
+    { label: "Our Team", href: "/about#team" },
+    { label: "Vision", href: "/about#vision" },
+    { label: "Roadmap", href: "/about#roadmap" },
+    { label: "Partners", href: "/about#partners" },
+  ]
 
   return (
     <>
@@ -159,363 +146,133 @@
               >
                 {isLoading ? "Loading..." : isAuthenticated ? "Dashboard" : "Connect Wallet"}
               </Button>
-=======
-  // Features dropdown items
-  const featuresItems = [
-    { label: "Real-time Analytics", href: "#analytics" },
-    { label: "Smart Contracts Audit", href: "#audit" },
-    { label: "AI Predictions", href: "#predictions" },
-    { label: "Market Insights", href: "#insights" },
-  ]
-  
-  // About dropdown items
-  const aboutItems = [
-    { label: "Our Team", href: "/about#team" },
-    { label: "Vision", href: "/about#vision" },
-    { label: "Roadmap", href: "/about#roadmap" },
-    { label: "Partners", href: "/about#partners" },
-  ]
-
-  return (
-    <nav
-      className={`fixed top-0 left-0 right-0 z-50 transition-all duration-300 ${
-        isScrolled ? "bg-black/80 backdrop-blur-md py-2" : "bg-transparent py-4"
-      }`}
-    >
-      <div className="container mx-auto px-4">
-        <div className="flex items-center justify-between">
-          <Link href="/" className="flex items-center">
-            <Logo size="large" variant="bordered" singleLine={true} />
-          </Link>
-
-          {/* Desktop Navigation */}
-          <div className="hidden md:flex items-center space-x-6">
-            <div className="flex items-center space-x-6 text-sm">
-              {/* Features Dropdown */}
-              <div className="relative" ref={featuresRef}>
-                <button
-                  onClick={() => setFeaturesOpen(!featuresOpen)}
-                  className="flex items-center text-gray-300 hover:text-white transition-colors"
-                >
-                  Features <ChevronDown size={16} className={`ml-1 transition-transform ${featuresOpen ? 'rotate-180' : ''}`} />
-                </button>
-                
-                {featuresOpen && (
-                  <div className="absolute left-0 mt-2 w-56 rounded-md shadow-lg bg-black/90 backdrop-blur-md border border-purple-900/50 overflow-hidden z-10">
-                    <div className="py-1 divide-y divide-gray-800/50">
-                      {featuresItems.map((item) => (
-                        <Link
-                          key={item.href}
-                          href={item.href}
-                          className="block px-4 py-3 text-sm text-gray-300 hover:text-white hover:bg-purple-900/20 transition-colors"
-                          onClick={() => setFeaturesOpen(false)}
-                        >
-                          {item.label}
-                        </Link>
-                      ))}
-                    </div>
-                    <div className="absolute inset-0 border border-purple-500/20 rounded-md pointer-events-none"></div>
-                    <div className="absolute inset-0 bg-gradient-to-r from-purple-800/10 to-blue-800/10 rounded-md pointer-events-none"></div>
-                  </div>
-                )}
-              </div>
-              
-              {/* About Dropdown */}
-              <div className="relative" ref={aboutRef}>
-                <button
-                  onClick={() => setAboutOpen(!aboutOpen)}
-                  className="flex items-center text-gray-300 hover:text-white transition-colors"
-                >
-                  About <ChevronDown size={16} className={`ml-1 transition-transform ${aboutOpen ? 'rotate-180' : ''}`} />
-                </button>
-                
-                {aboutOpen && (
-                  <div className="absolute left-0 mt-2 w-56 rounded-md shadow-lg bg-black/90 backdrop-blur-md border border-blue-900/50 overflow-hidden z-10">
-                    <div className="py-1 divide-y divide-gray-800/50">
-                      {aboutItems.map((item) => (
-                        <Link
-                          key={item.href}
-                          href={item.href}
-                          className="block px-4 py-3 text-sm text-gray-300 hover:text-white hover:bg-blue-900/20 transition-colors"
-                          onClick={() => setAboutOpen(false)}
-                        >
-                          {item.label}
-                        </Link>
-                      ))}
-                    </div>
-                    <div className="absolute inset-0 border border-blue-500/20 rounded-md pointer-events-none"></div>
-                    <div className="absolute inset-0 bg-gradient-to-r from-blue-800/10 to-purple-800/10 rounded-md pointer-events-none"></div>
-                  </div>
-                )}
-              </div>
->>>>>>> efee6ea0
-            </div>
-
-            {/* Mobile Navigation Toggle */}
-            <button className="md:hidden text-white" onClick={() => setIsOpen(!isOpen)} aria-label="Toggle menu">
-              {isOpen ? <X size={24} /> : <Menu size={24} />}
-            </button>
-          </div>
-
-          {/* Mobile Navigation Menu */}
-          {isOpen && (
-            <div className="md:hidden pt-4 pb-6 space-y-4">
-              <div className="flex flex-col space-y-4">
-                <Button
-                  variant="ghost"
-                  className="text-white flex items-center justify-between w-full text-lg font-medium hover:text-purple-400 hover:bg-transparent transition-colors group"
-                  onClick={toggleFeaturesMenu}
-                >
-                  <span className="group-hover:text-purple-400 transition-all duration-300">Features</span>
-                  <ChevronDown className={`h-5 w-5 text-purple-400 transition-transform duration-300 ${featuresMenuOpen ? 'rotate-180' : ''}`} />
-                </Button>
-
-<<<<<<< HEAD
-                <Button
-                  variant="ghost"
-                  className="text-white flex items-center justify-between w-full text-lg font-medium hover:text-purple-400 hover:bg-transparent transition-colors group"
-                  onClick={toggleAboutMenu}
-                >
-                  <span className="group-hover:text-purple-400 transition-all duration-300">About</span>
-                  <ChevronDown className={`h-5 w-5 text-purple-400 transition-transform duration-300 ${aboutMenuOpen ? 'rotate-180' : ''}`} />
-                </Button>
-              </div>
-
+            </div>
+
+            {/* Mobile Menu Button */}
+            <div className="md:hidden">
+              <Button 
+                variant="ghost" 
+                className="text-white hover:bg-transparent"
+                onClick={() => setIsOpen(!isOpen)}
+              >
+                <Menu className="h-8 w-8" />
+              </Button>
+            </div>
+          </div>
+        </div>
+      </nav>
+
+      {/* Full Page Features Menu */}
+      <FullPageMenu 
+        isOpen={featuresMenuOpen} 
+        onClose={closeFeaturesMenu}
+        title="Platform Features"
+        subtitle="Discover the tools to enhance your blockchain experience"
+      >
+        <div className="grid grid-cols-1 md:grid-cols-2 lg:grid-cols-3 gap-8 py-12">
+          {/* Feature Cards */}
+          <div className="bg-black/30 rounded-xl p-6 hover:bg-black/50 transition-all duration-300 border border-purple-500/20 hover:border-purple-500/40 group">
+            <div className="w-14 h-14 bg-gradient-to-br from-purple-500 to-blue-600 rounded-lg flex items-center justify-center mb-4">
+              <TrendingUp className="h-7 w-7 text-white" />
+            </div>
+            <h3 className="text-xl font-semibold mb-2 text-white group-hover:text-purple-400 transition-colors">Real-time Analytics</h3>
+            <p className="text-gray-300">Track and analyze blockchain data with powerful real-time visualizations.</p>
+          </div>
+
+          <div className="bg-black/30 rounded-xl p-6 hover:bg-black/50 transition-all duration-300 border border-purple-500/20 hover:border-purple-500/40 group">
+            <div className="w-14 h-14 bg-gradient-to-br from-purple-500 to-blue-600 rounded-lg flex items-center justify-center mb-4">
+              <Code className="h-7 w-7 text-white" />
+            </div>
+            <h3 className="text-xl font-semibold mb-2 text-white group-hover:text-purple-400 transition-colors">Smart Contracts Audit</h3>
+            <p className="text-gray-300">Verify and analyze smart contracts for security vulnerabilities.</p>
+          </div>
+
+          <div className="bg-black/30 rounded-xl p-6 hover:bg-black/50 transition-all duration-300 border border-purple-500/20 hover:border-purple-500/40 group">
+            <div className="w-14 h-14 bg-gradient-to-br from-purple-500 to-blue-600 rounded-lg flex items-center justify-center mb-4">
+              <Brain className="h-7 w-7 text-white" />
+            </div>
+            <h3 className="text-xl font-semibold mb-2 text-white group-hover:text-purple-400 transition-colors">AI Predictions</h3>
+            <p className="text-gray-300">Leverage AI-driven tools to forecast market trends and opportunities.</p>
+          </div>
+
+          <div className="bg-black/30 rounded-xl p-6 hover:bg-black/50 transition-all duration-300 border border-purple-500/20 hover:border-purple-500/40 group">
+            <div className="w-14 h-14 bg-gradient-to-br from-purple-500 to-blue-600 rounded-lg flex items-center justify-center mb-4">
+              <Zap className="h-7 w-7 text-white" />
+            </div>
+            <h3 className="text-xl font-semibold mb-2 text-white group-hover:text-purple-400 transition-colors">Market Insights</h3>
+            <p className="text-gray-300">Access deep market analysis and insights based on blockchain data.</p>
+          </div>
+        </div>
+      </FullPageMenu>
+
+      {/* Full Page About Menu */}
+      <FullPageMenu 
+        isOpen={aboutMenuOpen} 
+        onClose={closeAboutMenu}
+        title="About Us"
+        subtitle="Learn more about our mission and vision"
+        centerContent={true}
+      >
+        <div className="max-w-3xl mx-auto grid gap-12 py-12">
+          <div className="text-center">
+            <h3 className="text-2xl font-bold mb-4 text-white">Our Team</h3>
+            <p className="text-gray-300 text-lg">A passionate group of blockchain experts and developers dedicated to making crypto accessible.</p>
+          </div>
+
+          <div className="text-center">
+            <h3 className="text-2xl font-bold mb-4 text-white">Vision</h3>
+            <p className="text-gray-300 text-lg">To create a seamless and intuitive platform that bridges the gap between complex blockchain technology and everyday users.</p>
+          </div>
+
+          <div className="text-center">
+            <h3 className="text-2xl font-bold mb-4 text-white">Roadmap</h3>
+            <p className="text-gray-300 text-lg">Our strategic plan for continuous development and innovation in the blockchain space.</p>
+          </div>
+
+          <div className="text-center">
+            <h3 className="text-2xl font-bold mb-4 text-white">Partners</h3>
+            <p className="text-gray-300 text-lg">Collaborating with leading blockchain networks and financial institutions to provide comprehensive solutions.</p>
+          </div>
+        </div>
+      </FullPageMenu>
+
+      {/* Mobile Menu */}
+      {isOpen && (
+        <div className="md:hidden fixed inset-0 bg-black/95 backdrop-blur-lg z-40 pt-20">
+          <div className="container mx-auto px-6 py-8 flex flex-col space-y-8 text-center">
+            <Button
+              variant="ghost"
+              onClick={toggleFeaturesMenu}
+              className="text-white py-4 text-xl font-medium hover:text-purple-400 hover:bg-transparent transition-colors"
+            >
+              Features
+            </Button>
+            <Button
+              variant="ghost"
+              onClick={toggleAboutMenu}
+              className="text-white py-4 text-xl font-medium hover:text-purple-400 hover:bg-transparent transition-colors"
+            >
+              About
+            </Button>
+            <div className="pt-4">
               <Button
-                onClick={async () => {
-                  setIsOpen(false)
-                  await handleConnectWallet()
-                }}
+                onClick={handleConnectWallet}
                 disabled={isLoading}
-                className="w-full bg-gradient-to-r from-purple-600 to-blue-600 hover:from-purple-700 hover:to-blue-700 text-white rounded-full py-6 text-lg font-medium"
+                className="bg-gradient-to-r from-purple-600 to-blue-600 hover:from-purple-700 hover:to-blue-700 text-white rounded-full px-10 py-7 text-xl w-full"
               >
                 {isLoading ? "Loading..." : isAuthenticated ? "Dashboard" : "Connect Wallet"}
               </Button>
             </div>
-          )}
-        </div>
-      </nav>
-
-      {/* Full-page Features Menu */}
-      <FullPageMenu isOpen={featuresMenuOpen} onClose={closeFeaturesMenu} title="Features">
-        <div className="grid grid-cols-1 md:grid-cols-2 lg:grid-cols-2 gap-6 mt-4">
-          <div 
-            onClick={() => {
-              closeFeaturesMenu();
-              router.push('/dashboard/portfolio');
-            }}
-            className="group bg-[#181830] rounded-xl p-5 hover:bg-[#1c1c3a] transition-all duration-300 hover:shadow-lg cursor-pointer"
+          </div>
+          <Button
+            variant="ghost"
+            className="absolute top-4 right-4 text-white hover:bg-transparent"
+            onClick={() => setIsOpen(false)}
           >
-            <div className="flex items-center gap-4 mb-3">
-              <div className="p-3 rounded-xl bg-purple-500/10 text-purple-400">
-                <Zap size={24} />
-              </div>
-              <h3 className="font-semibold text-purple-400 text-xl">
-                Portfolio Analyst
-              </h3>
-            </div>
-            <p className="text-base text-gray-300">
-              Deep insights and optimization for your crypto portfolio
-            </p>
-          </div>
-
-          <div 
-            onClick={() => {
-              closeFeaturesMenu();
-              router.push('/dashboard/market');
-            }}
-            className="group bg-[#181830] rounded-xl p-5 hover:bg-[#1c1c3a] transition-all duration-300 hover:shadow-lg cursor-pointer"
-          >
-            <div className="flex items-center gap-4 mb-3">
-              <div className="p-3 rounded-xl bg-blue-500/10 text-blue-400">
-                <TrendingUp size={24} />
-              </div>
-              <h3 className="font-semibold text-blue-400 text-xl">
-                Trend Spotter
-              </h3>
-            </div>
-            <p className="text-base text-gray-300">
-              Early detection of market opportunities and patterns
-            </p>
-          </div>
-
-          <div 
-            onClick={() => {
-              closeFeaturesMenu();
-              router.push('/dashboard/contracts');
-            }}
-            className="group bg-[#181830] rounded-xl p-5 hover:bg-[#1c1c3a] transition-all duration-300 hover:shadow-lg cursor-pointer"
-          >
-            <div className="flex items-center gap-4 mb-3">
-              <div className="p-3 rounded-xl bg-teal-500/10 text-teal-400">
-                <Code size={24} />
-              </div>
-              <h3 className="font-semibold text-teal-400 text-xl">
-                Smart Contract Analyzer
-              </h3>
-            </div>
-            <p className="text-base text-gray-300">
-              Security analysis and optimization for smart contracts
-            </p>
-          </div>
-
-          <div 
-            onClick={() => {
-              closeFeaturesMenu();
-              router.push('/dashboard/nfts');
-            }}
-            className="group bg-[#181830] rounded-xl p-5 hover:bg-[#1c1c3a] transition-all duration-300 hover:shadow-lg cursor-pointer"
-          >
-            <div className="flex items-center gap-4 mb-3">
-              <div className="p-3 rounded-xl bg-emerald-500/10 text-emerald-400">
-                <ImageIcon size={24} />
-              </div>
-              <h3 className="font-semibold text-emerald-400 text-xl">
-                NFT Analytics
-              </h3>
-            </div>
-            <p className="text-base text-gray-300">
-              Valuation and trends for your NFT collections
-            </p>
-          </div>
-
-          <div 
-            onClick={() => {
-              closeFeaturesMenu();
-              router.push('/dashboard/settings');
-            }}
-            className="group bg-[#181830] rounded-xl p-5 hover:bg-[#1c1c3a] transition-all duration-300 hover:shadow-lg cursor-pointer"
-          >
-            <div className="flex items-center gap-4 mb-3">
-              <div className="p-3 rounded-xl bg-pink-500/10 text-pink-400">
-                <Layers size={24} />
-              </div>
-              <h3 className="font-semibold text-pink-400 text-xl">
-                Multi-chain Support
-              </h3>
-            </div>
-            <p className="text-base text-gray-300">
-              Unified analysis across multiple blockchain networks
-            </p>
-          </div>
-
-          <div 
-            onClick={() => {
-              closeFeaturesMenu();
-              router.push('/dashboard/ai');
-            }}
-            className="group bg-[#181830] rounded-xl p-5 hover:bg-[#1c1c3a] transition-all duration-300 hover:shadow-lg cursor-pointer"
-          >
-            <div className="flex items-center gap-4 mb-3">
-              <div className="p-3 rounded-xl bg-blue-500/10 text-blue-400">
-                <Brain size={24} />
-              </div>
-              <h3 className="font-semibold text-blue-400 text-xl">
-                AI-Powered Intelligence
-              </h3>
-            </div>
-            <p className="text-base text-gray-300">
-              Specialized AI agents providing predictive insights
-            </p>
-          </div>
-        </div>
-      </FullPageMenu>
-
-      {/* Full-page About Menu */}
-      <FullPageMenu isOpen={aboutMenuOpen} onClose={closeAboutMenu} title="About">
-        <div className="space-y-6 max-w-3xl mx-auto text-center">
-          <p className="text-xl md:text-2xl text-gray-200 mb-8 leading-relaxed">
-            <span className="text-purple-400 font-semibold">Smart Block AI</span> is an AI-powered blockchain
-            analytics platform providing intelligence across multiple blockchains to help you make smarter investment decisions.
-          </p>
-
-          <div className="grid grid-cols-1 md:grid-cols-2 gap-5 mb-10">
-            <div className="bg-[#181830] rounded-xl p-6 hover:bg-[#1c1c3a] transition-all duration-300 hover:shadow-lg text-center">
-              <h3 className="font-medium text-purple-400 text-xl mb-3">Our Mission</h3>
-              <p className="text-lg text-gray-300">Democratize blockchain analytics with AI-driven insights, making complex data accessible to everyone.</p>
-            </div>
-
-            <div className="bg-[#181830] rounded-xl p-6 hover:bg-[#1c1c3a] transition-all duration-300 hover:shadow-lg text-center">
-              <h3 className="font-medium text-purple-400 text-xl mb-3">Our Vision</h3>
-              <p className="text-lg text-gray-300">Lead the future of blockchain intelligence by combining artificial intelligence with blockchain data.</p>
-            </div>
-          </div>
-          
-          <div className="flex flex-col items-center justify-center mt-12 space-y-6">
-            <h3 className="text-2xl font-semibold text-transparent bg-clip-text bg-gradient-to-r from-purple-400 to-blue-400 text-center">Ready to elevate your blockchain experience?</h3>
-            <Button 
-              onClick={() => {
-                closeAboutMenu();
-                handleConnectWallet();
-=======
-        {/* Mobile Navigation Menu */}
-        {isOpen && (
-          <div className="md:hidden pt-4 pb-6 space-y-4">
-            {/* Mobile Features */}
-            <div>
-              <button
-                onClick={() => setFeaturesOpen(!featuresOpen)}
-                className="flex items-center justify-between w-full py-2 text-gray-300 hover:text-white transition-colors"
-              >
-                <span>Features</span>
-                <ChevronDown size={16} className={`transition-transform ${featuresOpen ? 'rotate-180' : ''}`} />
-              </button>
-              
-              {featuresOpen && (
-                <div className="pl-4 mt-2 space-y-2 border-l border-purple-800/30">
-                  {featuresItems.map((item) => (
-                    <Link
-                      key={item.href}
-                      href={item.href}
-                      className="block py-2 text-sm text-gray-400 hover:text-white transition-colors"
-                      onClick={() => setIsOpen(false)}
-                    >
-                      {item.label}
-                    </Link>
-                  ))}
-                </div>
-              )}
-            </div>
-            
-            {/* Mobile About */}
-            <div>
-              <button
-                onClick={() => setAboutOpen(!aboutOpen)}
-                className="flex items-center justify-between w-full py-2 text-gray-300 hover:text-white transition-colors"
-              >
-                <span>About</span>
-                <ChevronDown size={16} className={`transition-transform ${aboutOpen ? 'rotate-180' : ''}`} />
-              </button>
-              
-              {aboutOpen && (
-                <div className="pl-4 mt-2 space-y-2 border-l border-blue-800/30">
-                  {aboutItems.map((item) => (
-                    <Link
-                      key={item.href}
-                      href={item.href}
-                      className="block py-2 text-sm text-gray-400 hover:text-white transition-colors"
-                      onClick={() => setIsOpen(false)}
-                    >
-                      {item.label}
-                    </Link>
-                  ))}
-                </div>
-              )}
-            </div>
-            
-            <Button
-              onClick={async () => {
-                setIsOpen(false)
-                await handleConnectWallet()
->>>>>>> efee6ea0
-              }}
-              className="bg-gradient-to-r from-purple-600 to-blue-600 hover:from-purple-700 hover:to-blue-700 text-white rounded-full px-12 py-6 text-xl font-medium"
-            >
-              {isLoading ? "Loading..." : isAuthenticated ? "Go to Dashboard" : "Connect Wallet"}
-            </Button>
-          </div>
-        </div>
-      </FullPageMenu>
+            <X className="h-8 w-8" />
+          </Button>
+        </div>
+      )}
     </>
   )
 }