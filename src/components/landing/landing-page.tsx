--- conflicted
+++ resolved
@@ -2,26 +2,20 @@
 
 import { Navbar } from "@/components/landing/navbar"
 import { HeroSection } from "./hero-section"
-<<<<<<< HEAD
-=======
 import { FeaturesSection } from "./features-section"
 import { MultiChainSection } from "./multi-chain-section"
->>>>>>> efee6ea0
 
 export function LandingPage() {
   return (
     <div className="min-h-screen bg-black text-white">
       <Navbar />
       <HeroSection />
-<<<<<<< HEAD
-=======
       
       {/* Only include Features and MultiChain sections */}
       <div className="pt-10 md:pt-16">
         <FeaturesSection />
         <MultiChainSection />
       </div>
->>>>>>> efee6ea0
     </div>
   )
 } 