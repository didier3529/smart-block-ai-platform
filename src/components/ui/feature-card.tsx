--- conflicted
+++ resolved
@@ -66,17 +66,12 @@
       <BorderGlow
         glowColor={getGlowColor()}
         className={cn(
-<<<<<<< HEAD
           "transition-all duration-500 hover:-translate-y-2 hover:scale-[1.02] h-full",
-=======
-          "transition-all duration-500 hover:-translate-y-2 h-full",
->>>>>>> efee6ea0
           isInView ? "opacity-100 translate-y-0" : "opacity-0 translate-y-10",
           className,
         )}
         style={{ transitionDelay: `${delay}ms` }}
       >
-<<<<<<< HEAD
         <Card className={cn(
           "bg-gradient-to-br backdrop-blur-xl border-0 relative overflow-hidden h-full min-h-[280px]",
           `bg-gradient-to-br ${getBackgroundGradient()}`
@@ -85,18 +80,11 @@
           <div className="absolute inset-0 bg-gradient-to-br from-gray-900/80 to-gray-900/40 backdrop-blur-sm"></div>
           <div className="absolute -right-20 -bottom-20 w-60 h-60 opacity-[0.03] rotate-45 blur-3xl">
             <div className={`w-full h-full bg-gradient-to-r ${getTextGradientClass()}`}></div>
-=======
-        <Card className="bg-black/40 border-0 relative overflow-hidden h-full flex flex-col">
-          {/* Enhanced background effects */}
-          <div className="absolute -right-20 -bottom-20 w-60 h-60 opacity-10 rotate-45 blur-xl">
-            <div className={`w-full h-full gradient-${variant === "primary" ? "phantom" : variant}`}></div>
->>>>>>> efee6ea0
           </div>
           
           {/* Additional subtle glow effect */}
           <div className="absolute inset-0 bg-gradient-to-br from-transparent via-transparent to-blue-900/10 rounded-xl"></div>
 
-<<<<<<< HEAD
           <CardHeader className="relative z-10 pb-4 pt-7 px-7">
             <div
               className={cn(
@@ -105,17 +93,11 @@
                 "shadow-lg",
                 `bg-gradient-to-br ${getTextGradientClass()}`
               )}
-=======
-          <CardHeader className="pb-2">
-            <div
-              className={`w-16 h-16 rounded-lg gradient-${variant === "primary" ? "phantom" : variant} flex items-center justify-center mb-6 transition-transform duration-500 hover:scale-110 shadow-lg shadow-${variant}-500/20`}
->>>>>>> efee6ea0
             >
               <div className="p-3.5 text-white group-hover:scale-110 transition-transform duration-300">
                 {icon}
               </div>
             </div>
-<<<<<<< HEAD
             <CardTitle className={cn(
               "text-2xl font-bold tracking-tight",
               "bg-gradient-to-r bg-clip-text text-transparent",
@@ -126,13 +108,6 @@
           </CardHeader>
           <CardContent className="relative z-10 px-7 pt-0 pb-7">
             <p className="text-gray-300 leading-relaxed text-base">{description}</p>
-=======
-            <CardTitle className={`text-2xl font-semibold ${getTextGradientClass()} mb-2`}>{title}</CardTitle>
-          </CardHeader>
-          
-          <CardContent className="flex-grow">
-            <p className="text-gray-300 text-base leading-relaxed">{description}</p>
->>>>>>> efee6ea0
           </CardContent>
           
           {/* Add subtle bottom glow effect */}
